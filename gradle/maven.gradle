--- conflicted
+++ resolved
@@ -8,16 +8,6 @@
         sign configurations.archives
     }
 
-<<<<<<< HEAD
-    /**
-     * Publishing to Maven Central example provided from http://jedicoder.blogspot.com/2011/11/automated-gradle-project-deployment-to.html
-     */
-    task uploadMavenCentral(type:Upload, dependsOn: signArchives) {
-        configuration = configurations.archives
-        doFirst {
-            repositories.mavenDeployer {
-                beforeDeployment { org.gradle.api.artifacts.maven.MavenDeployment deployment -> signing.signPom(deployment) }
-=======
 /**
  * Publishing to Maven Central example provided from http://jedicoder.blogspot.com/2011/11/automated-gradle-project-deployment-to.html
  * artifactory will execute uploadArchives to force generation of ivy.xml, and we don't want that to trigger an upload to maven
@@ -28,7 +18,6 @@
     onlyIf { ['release', 'snapshot'].contains(project.status) }
         repositories.mavenDeployer {
             beforeDeployment { signing.signPom(it) }
->>>>>>> 8caf8ec9
 
                 // To test deployment locally, use the following instead of oss.sonatype.org
                 //repository(url: "file://localhost/${rootProject.rootDir}/repo")
